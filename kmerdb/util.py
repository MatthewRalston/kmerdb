'''
   Copyright 2020 Matthew Ralston

   Licensed under the Apache License, Version 2.0 (the "License");
   you may not use this file except in compliance with the License.
   You may obtain a copy of the License at

       http://www.apache.org/licenses/LICENSE-2.0

   Unless required by applicable law or agreed to in writing, software
   distributed under the License is distributed on an "AS IS" BASIS,
   WITHOUT WARRANTIES OR CONDITIONS OF ANY KIND, either express or implied.
   See the License for the specific language governing permissions and
   limitations under the License.

'''


import io
import sys
import os
import gzip
import tempfile
import yaml, json
from collections import deque, OrderedDict



def represent_ordereddict(dumper, data):
    """
    Thanks to Blender and EquipDev on StackOverflow for this handy method to pass to yaml.add_representer
    https://stackoverflow.com/a/16782282

    I use this throughout the metadata representation in the bgzf specification to print out the representer, it's just awesome.

    I really like this answer. Finally got around to liking it this year, in Jan 2022 after using it for like a few years. 

    :param dumper: The OrderedDict_Representer, this faciliatates non-key sorting for optimal metadata block structure.
    :type dumper: 
    :param data:
    :type data: dict
    """
    value = []

    for item_key, item_value in data.items():
        node_key = dumper.represent_data(item_key)
        node_value = dumper.represent_data(item_value)

        value.append((node_key, node_value))

    return yaml.nodes.MappingNode(u'tag:yaml.org,2002:map', value)


def merge_metadata_lists(k, meta_metadata_across_all_files, new_kmer_meta_metadata):
    """
    Merge two 4**k metadata lists. 
    :param k: The choice of k is important for count array indexing.
    :type k: int
    :param meta_metadata_across_all_files:
    :type meta_metadata_across_all_files: list
    :param new_kmer_meta_metadata:
    :type new_kmer_meta_metadata: list
    """
    if 4**k != len(new_kmer_meta_metadata):
        raise TypeError("kmerdb.util.merge_metadata_lists() expects a new_kmer_metadata list to have 4^{0} elements. Got {1}".format(k, len(new_kmer_meta_metadata)))

    for i, meta_metadata in enumerate(new_kmer_meta_metadata):
        meta_metadata_across_all_files[i] = meta_metadata_across_all_files[i] + meta_metadata

<<<<<<< HEAD
    return metadata_across_all_files


def can_import(module_name):
    """Check we can import the requested module. Forgot where this came from, sadly. Peace and love."""
    try:
        return __import__(module_name)
    except ImportError:
        return None
=======
    return meta_metadata_across_all_files
>>>>>>> b79870dc
<|MERGE_RESOLUTION|>--- conflicted
+++ resolved
@@ -67,16 +67,4 @@
     for i, meta_metadata in enumerate(new_kmer_meta_metadata):
         meta_metadata_across_all_files[i] = meta_metadata_across_all_files[i] + meta_metadata
 
-<<<<<<< HEAD
-    return metadata_across_all_files
-
-
-def can_import(module_name):
-    """Check we can import the requested module. Forgot where this came from, sadly. Peace and love."""
-    try:
-        return __import__(module_name)
-    except ImportError:
-        return None
-=======
-    return meta_metadata_across_all_files
->>>>>>> b79870dc
+    return meta_metadata_across_all_files